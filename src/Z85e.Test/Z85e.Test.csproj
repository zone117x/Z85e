﻿<Project Sdk="Microsoft.NET.Sdk">

  <PropertyGroup>
    <TargetFramework>netcoreapp2.0</TargetFramework>
<!--	<RuntimeFrameworkVersion>2.0.5</RuntimeFrameworkVersion> -->
    <IsPackable>false</IsPackable>
<!--    <AllowUnsafeBlocks>True</AllowUnsafeBlocks> -->
<!--    <RootNamespace>Z85e.Encoding.Z85e.Test</RootNamespace>
    <AssemblyName>CoenM.Encoding.Z85e.Test</AssemblyName> -->
<!--    <LangVersion>7.3</LangVersion> -->

    <!-- required for coverage-->
    <!-- see https://github.com/OpenCover/opencover/issues/636 -->
    <DebugType>full</DebugType>
    <DebugSymbols>True</DebugSymbols>    
  </PropertyGroup>

  <ItemGroup>
<<<<<<< HEAD
    <PackageReference Include="coverlet.msbuild" Version="1.2.0" />
    <PackageReference Include="JetBrains.Annotations" Version="11.1.0" />
    <PackageReference Include="Microsoft.NET.Test.Sdk" Version="15.7.2" />
    <PackageReference Include="xunit" Version="2.3.1" />
    <PackageReference Include="xunit.analyzers" Version="0.9.0" />
    <PackageReference Include="xunit.categories" Version="2.0.3" />
<!--    <PackageReference Include="xunit.runner.console" Version="2.3.1" /> -->
=======
    <PackageReference Include="FluentAssertions" Version="5.4.1" />
    <PackageReference Include="FluentAssertions.Analyzers" Version="0.11.4" />
    <PackageReference Include="JetBrains.Annotations" Version="2018.2.1" />
    <PackageReference Include="Microsoft.NET.Test.Sdk" Version="15.8.0" />
    <PackageReference Include="xunit" Version="2.4.0" />
    <PackageReference Include="xunit.analyzers" Version="0.10.0" />
    <PackageReference Include="xunit.categories" Version="2.0.3" />
>>>>>>> c18062d8
    <PackageReference Include="xunit.runner.visualstudio" Version="2.3.1" />
    <DotNetCliToolReference Include="dotnet-xunit" Version="2.3.1" />
  </ItemGroup>

  <ItemGroup>
    <ProjectReference Include="..\Z85e\Z85e.csproj" />
  </ItemGroup>

</Project><|MERGE_RESOLUTION|>--- conflicted
+++ resolved
@@ -16,23 +16,14 @@
   </PropertyGroup>
 
   <ItemGroup>
-<<<<<<< HEAD
     <PackageReference Include="coverlet.msbuild" Version="1.2.0" />
+    <PackageReference Include="FluentAssertions" Version="5.4.2" />
     <PackageReference Include="JetBrains.Annotations" Version="11.1.0" />
     <PackageReference Include="Microsoft.NET.Test.Sdk" Version="15.7.2" />
     <PackageReference Include="xunit" Version="2.3.1" />
     <PackageReference Include="xunit.analyzers" Version="0.9.0" />
     <PackageReference Include="xunit.categories" Version="2.0.3" />
 <!--    <PackageReference Include="xunit.runner.console" Version="2.3.1" /> -->
-=======
-    <PackageReference Include="FluentAssertions" Version="5.4.1" />
-    <PackageReference Include="FluentAssertions.Analyzers" Version="0.11.4" />
-    <PackageReference Include="JetBrains.Annotations" Version="2018.2.1" />
-    <PackageReference Include="Microsoft.NET.Test.Sdk" Version="15.8.0" />
-    <PackageReference Include="xunit" Version="2.4.0" />
-    <PackageReference Include="xunit.analyzers" Version="0.10.0" />
-    <PackageReference Include="xunit.categories" Version="2.0.3" />
->>>>>>> c18062d8
     <PackageReference Include="xunit.runner.visualstudio" Version="2.3.1" />
     <DotNetCliToolReference Include="dotnet-xunit" Version="2.3.1" />
   </ItemGroup>
