﻿<Project Sdk="Microsoft.NET.Sdk">

  <PropertyGroup>
    <!-- do not manually update version, this will be done using appvayor -->
    <Version>1.1.1</Version>
    <Description>ZeroMQ's Z85 Encoding and the extended version. Formats for representing binary data as printable text.</Description>
    <Authors>Coen van den Munckhof</Authors>
<<<<<<< HEAD
    <!--disable netcoreapp2.1 until AppVeyor supports this.-->
    <!-- <TargetFrameworks>netstandard1.1;netstandard1.6;netstandard2.0;netcoreapp2.1</TargetFrameworks> -->
    <TargetFrameworks>netstandard1.1;netstandard2.0</TargetFrameworks>
=======
    <TargetFrameworks>netstandard1.1</TargetFrameworks>
>>>>>>> e87ceb0d
    <TreatWarningsAsErrors>true</TreatWarningsAsErrors>
    <GenerateDocumentationFile>true</GenerateDocumentationFile>
    <RootNamespace>CoenM.Encoding</RootNamespace>
    <AssemblyName>CoenM.Encoding.Z85e</AssemblyName>
    <PackageId>CoenM.Encoding.Z85e</PackageId>
    <PackageTags>Z85;Z85extended;encoding;zeromq</PackageTags>
    <PackageProjectUrl>https://github.com/coenm/Z85e</PackageProjectUrl>
    <RepositoryType>git</RepositoryType>
    <RepositoryUrl>https://github.com/coenm/Z85e.git</RepositoryUrl>
  <!-- </PropertyGroup>

  <PropertyGroup Condition="'$(Configuration)|$(Platform)'=='Debug|AnyCPU'"> -->
    <DebugType>full</DebugType>
    <DebugSymbols>True</DebugSymbols>
  </PropertyGroup>

  <PropertyGroup>
    <LangVersion>7.3</LangVersion>
<<<<<<< HEAD
    <AllowUnsafeBlocks>true</AllowUnsafeBlocks>
=======
>>>>>>> e87ceb0d
  </PropertyGroup>

  <ItemGroup>
    <PackageReference Include="System.Memory">
      <Version>4.5.0</Version>
    </PackageReference>
  </ItemGroup>

<<<<<<< HEAD
  <ItemGroup>
    <Folder Include="Internals\Guards\" />
  </ItemGroup>

=======
>>>>>>> e87ceb0d
</Project><|MERGE_RESOLUTION|>--- conflicted
+++ resolved
@@ -5,13 +5,9 @@
     <Version>1.1.1</Version>
     <Description>ZeroMQ's Z85 Encoding and the extended version. Formats for representing binary data as printable text.</Description>
     <Authors>Coen van den Munckhof</Authors>
-<<<<<<< HEAD
     <!--disable netcoreapp2.1 until AppVeyor supports this.-->
     <!-- <TargetFrameworks>netstandard1.1;netstandard1.6;netstandard2.0;netcoreapp2.1</TargetFrameworks> -->
-    <TargetFrameworks>netstandard1.1;netstandard2.0</TargetFrameworks>
-=======
     <TargetFrameworks>netstandard1.1</TargetFrameworks>
->>>>>>> e87ceb0d
     <TreatWarningsAsErrors>true</TreatWarningsAsErrors>
     <GenerateDocumentationFile>true</GenerateDocumentationFile>
     <RootNamespace>CoenM.Encoding</RootNamespace>
@@ -30,10 +26,7 @@
 
   <PropertyGroup>
     <LangVersion>7.3</LangVersion>
-<<<<<<< HEAD
     <AllowUnsafeBlocks>true</AllowUnsafeBlocks>
-=======
->>>>>>> e87ceb0d
   </PropertyGroup>
 
   <ItemGroup>
@@ -42,11 +35,8 @@
     </PackageReference>
   </ItemGroup>
 
-<<<<<<< HEAD
   <ItemGroup>
     <Folder Include="Internals\Guards\" />
   </ItemGroup>
 
-=======
->>>>>>> e87ceb0d
 </Project>