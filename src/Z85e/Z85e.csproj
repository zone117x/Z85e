﻿<Project Sdk="Microsoft.NET.Sdk">

  <PropertyGroup>
    <!-- do not manually update version, this will be done using appvayor -->
    <Version>1.1.1</Version>
    <Description>ZeroMQ's Z85 Encoding and the extended version. Formats for representing binary data as printable text.</Description>
    <Authors>Coen van den Munckhof</Authors>
<<<<<<< HEAD
    <!--disable netcoreapp2.1 until AppVeyor supports this.-->
    <!-- <TargetFrameworks>netstandard1.1;netstandard1.6;netstandard2.0;netcoreapp2.1</TargetFrameworks> -->
    <TargetFrameworks>netstandard1.1</TargetFrameworks>
=======
    <TargetFrameworks>netstandard1.0;netstandard1.1;netcoreapp2.1</TargetFrameworks>
>>>>>>> 2b225c36
    <TreatWarningsAsErrors>true</TreatWarningsAsErrors>
    <GenerateDocumentationFile>true</GenerateDocumentationFile>
    <RootNamespace>CoenM.Encoding</RootNamespace>
    <AssemblyName>CoenM.Encoding.Z85e</AssemblyName>
    <PackageId>CoenM.Encoding.Z85e</PackageId>
    <PackageTags>Z85;Z85extended;encoding;zeromq</PackageTags>
    <PackageProjectUrl>https://github.com/coenm/Z85e</PackageProjectUrl>
    <RepositoryType>git</RepositoryType>
    <RepositoryUrl>https://github.com/coenm/Z85e.git</RepositoryUrl>
  <!-- </PropertyGroup>

  <PropertyGroup Condition="'$(Configuration)|$(Platform)'=='Debug|AnyCPU'"> -->
    <DebugType>full</DebugType>
    <DebugSymbols>True</DebugSymbols>
  </PropertyGroup>

  <PropertyGroup>
    <LangVersion>7.3</LangVersion>
    <AllowUnsafeBlocks>true</AllowUnsafeBlocks>
  </PropertyGroup>

  <PropertyGroup Condition="'$(TargetFramework)' == 'netstandard1.0'">
     <DefineConstants>JETBRAINS_ANNOTATIONS</DefineConstants>
  </PropertyGroup>
  <PropertyGroup Condition="'$(TargetFramework)' != 'netstandard1.0'">
     <DefineConstants>JETBRAINS_ANNOTATIONS;FEATURE_SPAN</DefineConstants>
  </PropertyGroup>
  
  <ItemGroup>
    <PackageReference Include="JetBrains.Annotations" Version="2018.2.1">
      <PrivateAssets>All</PrivateAssets>
    </PackageReference>
    <PackageReference Include="JetBrainsAnnotations.Fody" Version="2.2.0">
      <PrivateAssets>All</PrivateAssets>
    </PackageReference>
  </ItemGroup>

  <ItemGroup>
    <None Update="CoenM.Encoding.Z85e.ExternalAnnotations.xml">
      <CopyToOutputDirectory>Always</CopyToOutputDirectory>
    </None>
  </ItemGroup>
  
  <ItemGroup Condition="'$(TargetFramework)' == 'netstandard1.1'">
    <PackageReference Include="System.Memory" Version="4.5.1" />
  </ItemGroup>
  
  <ItemGroup Condition="'$(TargetFramework)' == 'netcoreapp2.1'">
  </ItemGroup>  

  <ItemGroup>
    <Folder Include="Internals\Guards\" />
  </ItemGroup>

</Project><|MERGE_RESOLUTION|>--- conflicted
+++ resolved
@@ -5,13 +5,7 @@
     <Version>1.1.1</Version>
     <Description>ZeroMQ's Z85 Encoding and the extended version. Formats for representing binary data as printable text.</Description>
     <Authors>Coen van den Munckhof</Authors>
-<<<<<<< HEAD
-    <!--disable netcoreapp2.1 until AppVeyor supports this.-->
-    <!-- <TargetFrameworks>netstandard1.1;netstandard1.6;netstandard2.0;netcoreapp2.1</TargetFrameworks> -->
-    <TargetFrameworks>netstandard1.1</TargetFrameworks>
-=======
     <TargetFrameworks>netstandard1.0;netstandard1.1;netcoreapp2.1</TargetFrameworks>
->>>>>>> 2b225c36
     <TreatWarningsAsErrors>true</TreatWarningsAsErrors>
     <GenerateDocumentationFile>true</GenerateDocumentationFile>
     <RootNamespace>CoenM.Encoding</RootNamespace>
@@ -62,8 +56,4 @@
   <ItemGroup Condition="'$(TargetFramework)' == 'netcoreapp2.1'">
   </ItemGroup>  
 
-  <ItemGroup>
-    <Folder Include="Internals\Guards\" />
-  </ItemGroup>
-
 </Project>