﻿using System;
<<<<<<< HEAD
using System.Diagnostics;
using CoenM.Encoding.Internals.Guards;
=======
using CoenM.Encoding.Internals;
using JetBrains.Annotations;
>>>>>>> 2b225c36

namespace CoenM.Encoding
{
    using Internals;

    /// <summary>
    /// Z85 Encoding library
    /// </summary>
<<<<<<< HEAD
    /// <remarks>This implementation is heavily based on https://github.com/zeromq/rfc/blob/master/src/spec_32.c </remarks>
    public static partial class Z85Extended
    {
        /// <summary>Calculate output size after decoding the z85 characters.</summary>
        /// <param name="source">encoded string</param>
        /// <returns>size of output after decoding</returns>
        /// <exception cref="ArgumentOutOfRangeException">Thrown when length of <paramref name="source"/> is not a multiple of 5.</exception>
        public static int CalcuateDecodedSize(ReadOnlySpan<char> source)
        {
            Guard.MustBeGreaterThanOrEqualTo(source.Length, 1, nameof(source));
=======
    public static partial class Z85Extended
    {
        /// <summary>
        /// Decode an encoded string into a byte array. Output size will roughly be 'length of <paramref name="input"/>' * 4 / 5.
        /// </summary>
        /// <remarks>This method will not check if <paramref name="input"/> only exists of Z85 characters.</remarks>
        /// <param name="input">encoded string.</param>
        /// <returns><c>null</c> when <paramref name="input"/> is null, otherwise bytes containing the decoded input string.</returns>
        /// <exception cref="ArgumentOutOfRangeException">Thrown when length of <paramref name="input"/> is a multiple of 5 plus 1.</exception>
        [PublicAPI]
        public static unsafe byte[] Decode([NotNull] string input)
        {
            // ReSharper disable once ConditionIsAlwaysTrueOrFalse
            // ReSharper disable once HeuristicUnreachableCode
            if (input == null)
                return null;
>>>>>>> 2b225c36

            var size = (uint)source.Length;
            var remainder = size % 5;

            if (remainder == 0)
                return Z85.CalcuateDecodedSize(source);

            // two chars are decoded to one byte
            // thee chars to two bytes
            // four chars to three bytes.
            // therefore, remainder of one byte should not be possible.
            if (remainder == 1)
                throw new ArgumentException("Input length % 5 cannot be 1.");

            var extraBytes = remainder - 1;
            var decodedSize = (int)((size - extraBytes) * 4 / 5 + extraBytes);

            return decodedSize;

<<<<<<< HEAD
        }

        /// <summary>Calculate string size after encoding bytes using the Z85 encoder.</summary>
        /// <param name="source">bytes to encode</param>
        /// <returns>size of the encoded string</returns>
        /// <exception cref="ArgumentOutOfRangeException">Thrown when length of <paramref name="source"/> is not a multiple of 4.</exception>
        public static int CalcuateEncodedSize(ReadOnlySpan<byte> source)
        {
            Guard.MustBeGreaterThanOrEqualTo(source.Length, 1, nameof(source));

            var size = source.Length;
            var remainder = size % 4;

            if (remainder == 0)
                return Z85.CalcuateEncodedSize(source);

            // one byte -> two chars
            // two bytes -> three chars
            // three byte -> four chars
            var extraChars = remainder + 1;

            var encodedSize = (size - remainder) * 5 / 4 + extraChars;

            return encodedSize;
        }



        /// <summary>Decode an encoded string (<paramref name="source"/>) to bytes (<paramref name="destination"/>).</summary>
        /// <remarks>This method will not check if <paramref name="source"/> only exists of Z85 characters.</remarks>
        /// <param name="source">encoded string. Should have length multiple of 5.</param>
        /// <param name="destination">placeholder for the decoded result. Should have sufficient length.</param>
        /// <returns>number of bytes written to <paramref name="destination"/></returns>
        /// <exception cref="ArgumentOutOfRangeException">Thrown when length of <paramref name="source"/> is not a multiple of 5, or when destination doesn't have sufficient space.</exception>
        public static int Decode(ReadOnlySpan<char> source, Span<byte> destination)
        {
            var decodedSize = CalcuateDecodedSize(source);
            Guard.MustBeSizedAtLeast(destination, decodedSize, nameof(destination));

            var len = source.Length;

            var remainder = len % 5;

            if (remainder == 0)
                return Z85.Decode(source, destination);

            var extraBytes = remainder - 1;



            var byteNbr = 0;
            var charNbr = 0;
            uint value = 0;
            uint divisor;


            var firstPartLenChar = source.Length - remainder;
            var firstPartLenByte = Z85.CalcuateDecodedSize(source.Slice(0, firstPartLenChar));

            byteNbr = Z85.Decode(source.Slice(0, firstPartLenChar), destination);
            Debug.Assert(byteNbr == firstPartLenChar / 5 * 4, "byteNbr == firstPartLenChar");
            Debug.Assert(value == 0, "Value should be 0");
            Debug.Assert(charNbr == firstPartLenChar, "charNbr should be firstPartLenChar");

            charNbr = firstPartLenChar;



            // remaining.
            // then last part
            while (charNbr < len)
            {
                //  Accumulate value in base 85
                value = value * 85 + Map.Decoder[(byte)source[charNbr++] - 32];
=======
            uint byteNbr = 0;
            uint charNbr = 0;
            uint value;

            const uint divisor3 = 256 * 256 * 256;
            const uint divisor2 = 256 * 256;
            const uint divisor1 = 256;
>>>>>>> 2b225c36

            var size2 = size - remainder;

<<<<<<< HEAD
                throw new Exception();
=======
            // Get a pointers to avoid unnecessary range checking
            fixed (byte* z85Decoder = Map.Decoder)
            fixed (char* src = input)
            {
                while (charNbr < size2)
                {
                    //  Accumulate value in base 85
                    value = z85Decoder[(byte)src[charNbr]];
                    value = value * 85 + z85Decoder[(byte)src[charNbr + 1]];
                    value = value * 85 + z85Decoder[(byte)src[charNbr + 2]];
                    value = value * 85 + z85Decoder[(byte)src[charNbr + 3]];
                    value = value * 85 + z85Decoder[(byte)src[charNbr + 4]];
                    charNbr += 5;

                    //  Output value in base 256
                    decoded[byteNbr + 0] = (byte)(value / divisor3 % 256);
                    decoded[byteNbr + 1] = (byte)(value / divisor2 % 256);
                    decoded[byteNbr + 2] = (byte)(value / divisor1 % 256);
                    decoded[byteNbr + 3] = (byte)(value % 256);
                    byteNbr += 4;
                }
>>>>>>> 2b225c36
            }

            value = 0;
            while (charNbr < size)
                value = value * 85 + Map.Decoder[(byte)input[(int)charNbr++]];

            // Take care of the remainder.
            var divisor = (uint)Math.Pow(256, extraBytes - 1);
            while (divisor != 0)
            {
                destination[byteNbr++] = (byte)(value / divisor % 256);
                divisor /= 256;
            }

            return decodedSize;
        }

<<<<<<< HEAD
=======
        /// <summary>
        /// Encode a byte array as a string. Output size will roughly be 'length of <paramref name="data"/>' / 4 * 5.
        /// </summary>
        /// <param name="data">byte[] to encode. No restrictions on the length.</param>
        /// <returns>Encoded string or <c>null</c> when the <paramref name="data"/> was null.</returns>
        [PublicAPI]
        public static unsafe string Encode([NotNull] byte[] data)
        {
            // ReSharper disable once ConditionIsAlwaysTrueOrFalse
            // ReSharper disable once HeuristicUnreachableCode
            if (data == null)
                return null;

            var size = data.Length;
            var remainder = size % 4;
>>>>>>> 2b225c36

        /// <summary>Encode bytes (<paramref name="source"/>) to characters (<paramref name="destination"/>).</summary>
        /// <param name="source">bytes to encode. Length should be multiple of 4.</param>
        /// <param name="destination">placeholder for the ecoded result. Should have sufficient length.</param>
        /// <returns>number of characters written to <paramref name="destination"/></returns>
        /// <exception cref="ArgumentOutOfRangeException">Thrown when length of <paramref name="source"/> is not a multiple of 4, or when destination doesn't have sufficient space.</exception>
        public static int Encode(ReadOnlySpan<byte> source, Span<char> destination)
        {
            Guard.MustHaveSizeMultipleOf(source, 4, nameof(source));

<<<<<<< HEAD
            var encodedSize = CalcuateEncodedSize(source);
            Guard.MustBeSizedAtLeast(destination, encodedSize, nameof(destination));

            uint charNbr = 0;
            uint byteNbr = 0;
            uint value = 0;

            while (byteNbr < source.Length)
            {
                //  Accumulate value in base 256 (binary)
                value = value * 256 + source[(int)byteNbr++];
                if (byteNbr % 4 != 0)
                    continue;

                //  Output value in base 85
                uint divisor = 85 * 85 * 85 * 85;
                while (divisor != 0)
                {
                    destination[(int)charNbr++] = Map.Encoder[value / divisor % 85];
                    divisor /= 85;
                }
                value = 0;
            }

            return encodedSize;
=======
            var encodedSize = (size - remainder) * 5 / 4 + extraChars;
            var destination = new string('0', encodedSize);
            uint charNbr = 0;
            uint byteNbr = 0;

            var size2 = size - remainder;

            const uint divisor4 = 85 * 85 * 85 * 85;
            const uint divisor3 = 85 * 85 * 85;
            const uint divisor2 = 85 * 85;
            const uint divisor1 = 85;
            const int byte3 = 256 * 256 * 256;
            const int byte2 = 256 * 256;
            const int byte1 = 256;

            // Get pointers to avoid unnecessary range checking
            fixed (char* z85Encoder = Map.Encoder)
            fixed (char* z85Dest = destination)
            {
                uint value;
                while (byteNbr < size2)
                {
                    // Accumulate value in base 256 (binary)
                    value = (uint)(data[byteNbr + 0] * byte3 +
                                   data[byteNbr + 1] * byte2 +
                                   data[byteNbr + 2] * byte1 +
                                   data[byteNbr + 3]);
                    byteNbr += 4;

                    //  Output value in base 85
                    z85Dest[charNbr + 0] = z85Encoder[value / divisor4 % 85];
                    z85Dest[charNbr + 1] = z85Encoder[value / divisor3 % 85];
                    z85Dest[charNbr + 2] = z85Encoder[value / divisor2 % 85];
                    z85Dest[charNbr + 3] = z85Encoder[value / divisor1 % 85];
                    z85Dest[charNbr + 4] = z85Encoder[value % 85];
                    charNbr += 5;
                }


                // Take care of the remainder.
                value = 0;
                while (byteNbr < size)
                    value = value * 256 + data[byteNbr++];

                var divisor = (uint)Math.Pow(85, remainder);
                while (divisor != 0)
                {
                    z85Dest[charNbr++] = z85Encoder[value / divisor % 85];
                    divisor /= 85;
                }
            }

            return destination;
>>>>>>> 2b225c36
        }
    }
}<|MERGE_RESOLUTION|>--- conflicted
+++ resolved
@@ -1,31 +1,12 @@
 ﻿using System;
-<<<<<<< HEAD
-using System.Diagnostics;
-using CoenM.Encoding.Internals.Guards;
-=======
 using CoenM.Encoding.Internals;
 using JetBrains.Annotations;
->>>>>>> 2b225c36
 
 namespace CoenM.Encoding
 {
-    using Internals;
-
     /// <summary>
-    /// Z85 Encoding library
+    /// Z85 Extended Encoding library. Z85 Extended doesn't require the length of the bytes to be a multiple of 4.
     /// </summary>
-<<<<<<< HEAD
-    /// <remarks>This implementation is heavily based on https://github.com/zeromq/rfc/blob/master/src/spec_32.c </remarks>
-    public static partial class Z85Extended
-    {
-        /// <summary>Calculate output size after decoding the z85 characters.</summary>
-        /// <param name="source">encoded string</param>
-        /// <returns>size of output after decoding</returns>
-        /// <exception cref="ArgumentOutOfRangeException">Thrown when length of <paramref name="source"/> is not a multiple of 5.</exception>
-        public static int CalcuateDecodedSize(ReadOnlySpan<char> source)
-        {
-            Guard.MustBeGreaterThanOrEqualTo(source.Length, 1, nameof(source));
-=======
     public static partial class Z85Extended
     {
         /// <summary>
@@ -42,13 +23,12 @@
             // ReSharper disable once HeuristicUnreachableCode
             if (input == null)
                 return null;
->>>>>>> 2b225c36
 
-            var size = (uint)source.Length;
+            var size = (uint)input.Length;
             var remainder = size % 5;
 
             if (remainder == 0)
-                return Z85.CalcuateDecodedSize(source);
+                return Z85.Decode(input);
 
             // two chars are decoded to one byte
             // thee chars to two bytes
@@ -60,84 +40,8 @@
             var extraBytes = remainder - 1;
             var decodedSize = (int)((size - extraBytes) * 4 / 5 + extraBytes);
 
-            return decodedSize;
+            var decoded = new byte[decodedSize];
 
-<<<<<<< HEAD
-        }
-
-        /// <summary>Calculate string size after encoding bytes using the Z85 encoder.</summary>
-        /// <param name="source">bytes to encode</param>
-        /// <returns>size of the encoded string</returns>
-        /// <exception cref="ArgumentOutOfRangeException">Thrown when length of <paramref name="source"/> is not a multiple of 4.</exception>
-        public static int CalcuateEncodedSize(ReadOnlySpan<byte> source)
-        {
-            Guard.MustBeGreaterThanOrEqualTo(source.Length, 1, nameof(source));
-
-            var size = source.Length;
-            var remainder = size % 4;
-
-            if (remainder == 0)
-                return Z85.CalcuateEncodedSize(source);
-
-            // one byte -> two chars
-            // two bytes -> three chars
-            // three byte -> four chars
-            var extraChars = remainder + 1;
-
-            var encodedSize = (size - remainder) * 5 / 4 + extraChars;
-
-            return encodedSize;
-        }
-
-
-
-        /// <summary>Decode an encoded string (<paramref name="source"/>) to bytes (<paramref name="destination"/>).</summary>
-        /// <remarks>This method will not check if <paramref name="source"/> only exists of Z85 characters.</remarks>
-        /// <param name="source">encoded string. Should have length multiple of 5.</param>
-        /// <param name="destination">placeholder for the decoded result. Should have sufficient length.</param>
-        /// <returns>number of bytes written to <paramref name="destination"/></returns>
-        /// <exception cref="ArgumentOutOfRangeException">Thrown when length of <paramref name="source"/> is not a multiple of 5, or when destination doesn't have sufficient space.</exception>
-        public static int Decode(ReadOnlySpan<char> source, Span<byte> destination)
-        {
-            var decodedSize = CalcuateDecodedSize(source);
-            Guard.MustBeSizedAtLeast(destination, decodedSize, nameof(destination));
-
-            var len = source.Length;
-
-            var remainder = len % 5;
-
-            if (remainder == 0)
-                return Z85.Decode(source, destination);
-
-            var extraBytes = remainder - 1;
-
-
-
-            var byteNbr = 0;
-            var charNbr = 0;
-            uint value = 0;
-            uint divisor;
-
-
-            var firstPartLenChar = source.Length - remainder;
-            var firstPartLenByte = Z85.CalcuateDecodedSize(source.Slice(0, firstPartLenChar));
-
-            byteNbr = Z85.Decode(source.Slice(0, firstPartLenChar), destination);
-            Debug.Assert(byteNbr == firstPartLenChar / 5 * 4, "byteNbr == firstPartLenChar");
-            Debug.Assert(value == 0, "Value should be 0");
-            Debug.Assert(charNbr == firstPartLenChar, "charNbr should be firstPartLenChar");
-
-            charNbr = firstPartLenChar;
-
-
-
-            // remaining.
-            // then last part
-            while (charNbr < len)
-            {
-                //  Accumulate value in base 85
-                value = value * 85 + Map.Decoder[(byte)source[charNbr++] - 32];
-=======
             uint byteNbr = 0;
             uint charNbr = 0;
             uint value;
@@ -145,13 +49,9 @@
             const uint divisor3 = 256 * 256 * 256;
             const uint divisor2 = 256 * 256;
             const uint divisor1 = 256;
->>>>>>> 2b225c36
 
             var size2 = size - remainder;
 
-<<<<<<< HEAD
-                throw new Exception();
-=======
             // Get a pointers to avoid unnecessary range checking
             fixed (byte* z85Decoder = Map.Decoder)
             fixed (char* src = input)
@@ -173,7 +73,6 @@
                     decoded[byteNbr + 3] = (byte)(value % 256);
                     byteNbr += 4;
                 }
->>>>>>> 2b225c36
             }
 
             value = 0;
@@ -184,15 +83,13 @@
             var divisor = (uint)Math.Pow(256, extraBytes - 1);
             while (divisor != 0)
             {
-                destination[byteNbr++] = (byte)(value / divisor % 256);
+                decoded[byteNbr++] = (byte)(value / divisor % 256);
                 divisor /= 256;
             }
 
-            return decodedSize;
+            return decoded;
         }
 
-<<<<<<< HEAD
-=======
         /// <summary>
         /// Encode a byte array as a string. Output size will roughly be 'length of <paramref name="data"/>' / 4 * 5.
         /// </summary>
@@ -208,44 +105,15 @@
 
             var size = data.Length;
             var remainder = size % 4;
->>>>>>> 2b225c36
 
-        /// <summary>Encode bytes (<paramref name="source"/>) to characters (<paramref name="destination"/>).</summary>
-        /// <param name="source">bytes to encode. Length should be multiple of 4.</param>
-        /// <param name="destination">placeholder for the ecoded result. Should have sufficient length.</param>
-        /// <returns>number of characters written to <paramref name="destination"/></returns>
-        /// <exception cref="ArgumentOutOfRangeException">Thrown when length of <paramref name="source"/> is not a multiple of 4, or when destination doesn't have sufficient space.</exception>
-        public static int Encode(ReadOnlySpan<byte> source, Span<char> destination)
-        {
-            Guard.MustHaveSizeMultipleOf(source, 4, nameof(source));
+            if (remainder == 0)
+                return Z85.Encode(data);
 
-<<<<<<< HEAD
-            var encodedSize = CalcuateEncodedSize(source);
-            Guard.MustBeSizedAtLeast(destination, encodedSize, nameof(destination));
+            // one byte -> two chars
+            // two bytes -> three chars
+            // three byte -> four chars
+            var extraChars = remainder + 1;
 
-            uint charNbr = 0;
-            uint byteNbr = 0;
-            uint value = 0;
-
-            while (byteNbr < source.Length)
-            {
-                //  Accumulate value in base 256 (binary)
-                value = value * 256 + source[(int)byteNbr++];
-                if (byteNbr % 4 != 0)
-                    continue;
-
-                //  Output value in base 85
-                uint divisor = 85 * 85 * 85 * 85;
-                while (divisor != 0)
-                {
-                    destination[(int)charNbr++] = Map.Encoder[value / divisor % 85];
-                    divisor /= 85;
-                }
-                value = 0;
-            }
-
-            return encodedSize;
-=======
             var encodedSize = (size - remainder) * 5 / 4 + extraChars;
             var destination = new string('0', encodedSize);
             uint charNbr = 0;
@@ -299,7 +167,6 @@
             }
 
             return destination;
->>>>>>> 2b225c36
         }
     }
 }