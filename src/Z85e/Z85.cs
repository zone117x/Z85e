﻿using System;
<<<<<<< HEAD
using CoenM.Encoding.Internals.Guards;
=======
using CoenM.Encoding.Internals;
using JetBrains.Annotations;
>>>>>>> 2b225c36

namespace CoenM.Encoding
{
    using Internals;

    /// <summary>
    /// Z85 Encoding library
    /// </summary>
<<<<<<< HEAD
    /// <remarks>This implementation is heavily based on https://github.com/zeromq/rfc/blob/master/src/spec_32.c </remarks>
    public static partial class Z85
    {
        /// <summary>Calculate output size after decoding the z85 characters.</summary>
        /// <param name="source">encoded string</param>
        /// <returns>size of output after decoding</returns>
        /// <exception cref="ArgumentOutOfRangeException">Thrown when length of <paramref name="source"/> is not a multiple of 5.</exception>
        public static int CalcuateDecodedSize(ReadOnlySpan<char> source)
        {
            Guard.MustHaveSizeMultipleOf(source, 5, nameof(source));

            return source.Length / 5 * 4;
        }

        /// <summary>Calculate string size after encoding bytes using the Z85 encoder.</summary>
        /// <param name="source">bytes to encode</param>
        /// <returns>size of the encoded string</returns>
        /// <exception cref="ArgumentOutOfRangeException">Thrown when length of <paramref name="source"/> is not a multiple of 4.</exception>
        public static int CalcuateEncodedSize(ReadOnlySpan<byte> source)
        {
            Guard.MustHaveSizeMultipleOf(source, 4, nameof(source));

            return source.Length / 4 * 5;
        }

        /// <summary>Decode an encoded string (<paramref name="source"/>) to bytes (<paramref name="destination"/>).</summary>
        /// <remarks>This method will not check if <paramref name="source"/> only exists of Z85 characters.</remarks>
        /// <param name="source">encoded string. Should have length multiple of 5.</param>
        /// <param name="destination">placeholder for the decoded result. Should have sufficient length.</param>
        /// <returns>number of bytes written to <paramref name="destination"/></returns>
        /// <exception cref="ArgumentOutOfRangeException">Thrown when length of <paramref name="source"/> is not a multiple of 5, or when destination doesn't have sufficient space.</exception>
        public static int Decode(ReadOnlySpan<char> source, Span<byte> destination)
        {
            Guard.MustHaveSizeMultipleOf(source, 5, nameof(source));

            var decodedSize = CalcuateDecodedSize(source);
            Guard.MustBeSizedAtLeast(destination, decodedSize, nameof(destination));

            var len = source.Length;
            var byteNbr = 0;
            var charNbr = 0;
            uint value = 0;
=======
    public static partial class Z85
    {
        /// <summary>
        /// Decode an encoded string into a byte array. Output size will be length of <paramref name="input"/> * 4 / 5.
        /// </summary>
        /// <remarks>This method will not check if <paramref name="input"/> only exists of Z85 characters.</remarks>
        /// <param name="input">encoded string. Should have length multiple of 5.</param>
        /// <returns><c>null</c> when input is null, otherwise bytes containing the decoded input string.</returns>
        /// <exception cref="ArgumentOutOfRangeException">Thrown when length of <paramref name="input"/> is not a multiple of 5.</exception>
        [PublicAPI]
        public static unsafe byte[] Decode([NotNull] string input)
        {
            // ReSharper disable once ConditionIsAlwaysTrueOrFalse
            // ReSharper disable once HeuristicUnreachableCode
            if (input == null)
                return null;

            var len = input.Length;
            var decodedSize = Z85Size.CalculateDecodedSize(len);
            var decoded = new byte[decodedSize];
            var byteNbr = 0;
            var charNbr = 0;

            const uint divisor3 = 256 * 256 * 256;
            const uint divisor2 = 256 * 256;
            const uint divisor1 = 256;
>>>>>>> 2b225c36

            // Get a pointers to avoid unnecessary range checking
            fixed (byte* z85Decoder = Map.Decoder)
            fixed (char* src = input)
            {
<<<<<<< HEAD
                //  Accumulate value in base 85
                value = value * 85 + Map.Decoder[(byte)source[charNbr++] - 32];
                if (charNbr % 5 != 0)
                    continue;

                //  Output value in base 256
                var divisor = 256 * 256 * 256;
                while (divisor != 0)
                {
                    destination[byteNbr++] = (byte)(value / divisor % 256);
                    divisor /= 256;
=======
                while (charNbr < len)
                {
                    //  Accumulate value in base 85
                    uint value = z85Decoder[(byte)src[charNbr]];
                    value = value * 85 + z85Decoder[(byte)src[charNbr + 1]];
                    value = value * 85 + z85Decoder[(byte)src[charNbr + 2]];
                    value = value * 85 + z85Decoder[(byte)src[charNbr + 3]];
                    value = value * 85 + z85Decoder[(byte)src[charNbr + 4]];
                    charNbr += 5;

                    //  Output value in base 256
                    decoded[byteNbr + 0] = (byte)(value / divisor3 % 256);
                    decoded[byteNbr + 1] = (byte)(value / divisor2 % 256);
                    decoded[byteNbr + 2] = (byte)(value / divisor1 % 256);
                    decoded[byteNbr + 3] = (byte)(value % 256);
                    byteNbr += 4;
>>>>>>> 2b225c36
                }
            }
<<<<<<< HEAD

            return decodedSize;
        }


        /// <summary>Encode bytes (<paramref name="source"/>) to characters (<paramref name="destination"/>).</summary>
        /// <param name="source">bytes to encode. Length should be multiple of 4.</param>
        /// <param name="destination">placeholder for the ecoded result. Should have sufficient length.</param>
        /// <returns>number of characters written to <paramref name="destination"/></returns>
        /// <exception cref="ArgumentOutOfRangeException">Thrown when length of <paramref name="source"/> is not a multiple of 4, or when destination doesn't have sufficient space.</exception>
        // [System.Security.SecuritySafeCritical]
        public static unsafe int Encode(ReadOnlySpan<byte> source, Span<char> destination)
        {
            Guard.MustHaveSizeMultipleOf(source, 4, nameof(source));

            var encodedSize = CalcuateEncodedSize(source);
            Guard.MustBeSizedAtLeast(destination, encodedSize, nameof(destination));

            uint charNbr = 0;
            int byteNbr = 0;
            var len = source.Length;
=======

            return decoded;
        }

        /// <summary>
        /// Encode a byte array as a string. Output size will be length of <paramref name="data"/> / 4 * 5.
        /// </summary>
        /// <param name="data">byte[] to encode. Length should be multiple of 4.</param>
        /// <returns>Encoded string or <c>null</c> when the <paramref name="data"/> was null.</returns>
        /// <exception cref="ArgumentOutOfRangeException">Thrown when length of <paramref name="data"/> is not a multiple of 4.</exception>
        // [System.Security.SecuritySafeCritical]
        [PublicAPI]
        public static unsafe string Encode([NotNull] byte[] data)
        {
            // ReSharper disable once ConditionIsAlwaysTrueOrFalse
            // ReSharper disable once HeuristicUnreachableCode
            if (data == null)
                return null;

            var size = data.Length;
            var encodedSize = Z85Size.CalculateEncodedSize(size);
            var destination = new string('0', encodedSize);
            int charNbr = 0;
            int byteNbr = 0;
>>>>>>> 2b225c36

            const uint divisor4 = 85 * 85 * 85 * 85;
            const uint divisor3 = 85 * 85 * 85;
            const uint divisor2 = 85 * 85;
            const uint divisor1 = 85;
            const int byte3 = 256 * 256 * 256;
<<<<<<< HEAD
            const int byte2 = 256 * 256 ;
            const int byte1 = 256 ;

            // Get a pointer to the Map.Encoder table to avoid unnecessary range checking
            fixed (char* z85Encoder = Map.Encoder)
            {
                while (byteNbr < len)
                {
                    // Accumulate value in base 256 (binary)
                    ReadOnlySpan<byte> src = source.Slice(byteNbr, 4);
                    var value = (uint) (src[0] * byte3 + src[1] * byte2 + src[2] * byte1 + src[3]);
                    byteNbr += 4;

                    //  Output value in base 85
                    Span<char> dst = destination.Slice((int)charNbr, 5);
                    dst[0] = z85Encoder[value / divisor4 % 85];
                    dst[1] = z85Encoder[value / divisor3 % 85];
                    dst[2] = z85Encoder[value / divisor2 % 85];
                    dst[3] = z85Encoder[value / divisor1 % 85];
                    dst[4] = z85Encoder[value % 85];
=======
            const int byte2 = 256 * 256;
            const int byte1 = 256;

            // Get pointers to avoid unnecessary range checking
            fixed (char* z85Encoder = Map.Encoder)
            fixed (char* z85Dest = destination)
            {
                while (byteNbr < size)
                {
                    // Accumulate value in base 256 (binary)
                    var value = (uint)(data[byteNbr + 0] * byte3 +
                                       data[byteNbr + 1] * byte2 +
                                       data[byteNbr + 2] * byte1 +
                                       data[byteNbr + 3]);
                    byteNbr += 4;

                    //  Output value in base 85
                    z85Dest[charNbr + 0] = z85Encoder[value / divisor4 % 85];
                    z85Dest[charNbr + 1] = z85Encoder[value / divisor3 % 85];
                    z85Dest[charNbr + 2] = z85Encoder[value / divisor2 % 85];
                    z85Dest[charNbr + 3] = z85Encoder[value / divisor1 % 85];
                    z85Dest[charNbr + 4] = z85Encoder[value % 85];
>>>>>>> 2b225c36
                    charNbr += 5;
                }
            }

<<<<<<< HEAD
            return encodedSize;
=======
            return destination;
>>>>>>> 2b225c36
        }
    }
}<|MERGE_RESOLUTION|>--- conflicted
+++ resolved
@@ -1,62 +1,12 @@
 ﻿using System;
-<<<<<<< HEAD
-using CoenM.Encoding.Internals.Guards;
-=======
 using CoenM.Encoding.Internals;
 using JetBrains.Annotations;
->>>>>>> 2b225c36
 
 namespace CoenM.Encoding
 {
-    using Internals;
-
     /// <summary>
     /// Z85 Encoding library
     /// </summary>
-<<<<<<< HEAD
-    /// <remarks>This implementation is heavily based on https://github.com/zeromq/rfc/blob/master/src/spec_32.c </remarks>
-    public static partial class Z85
-    {
-        /// <summary>Calculate output size after decoding the z85 characters.</summary>
-        /// <param name="source">encoded string</param>
-        /// <returns>size of output after decoding</returns>
-        /// <exception cref="ArgumentOutOfRangeException">Thrown when length of <paramref name="source"/> is not a multiple of 5.</exception>
-        public static int CalcuateDecodedSize(ReadOnlySpan<char> source)
-        {
-            Guard.MustHaveSizeMultipleOf(source, 5, nameof(source));
-
-            return source.Length / 5 * 4;
-        }
-
-        /// <summary>Calculate string size after encoding bytes using the Z85 encoder.</summary>
-        /// <param name="source">bytes to encode</param>
-        /// <returns>size of the encoded string</returns>
-        /// <exception cref="ArgumentOutOfRangeException">Thrown when length of <paramref name="source"/> is not a multiple of 4.</exception>
-        public static int CalcuateEncodedSize(ReadOnlySpan<byte> source)
-        {
-            Guard.MustHaveSizeMultipleOf(source, 4, nameof(source));
-
-            return source.Length / 4 * 5;
-        }
-
-        /// <summary>Decode an encoded string (<paramref name="source"/>) to bytes (<paramref name="destination"/>).</summary>
-        /// <remarks>This method will not check if <paramref name="source"/> only exists of Z85 characters.</remarks>
-        /// <param name="source">encoded string. Should have length multiple of 5.</param>
-        /// <param name="destination">placeholder for the decoded result. Should have sufficient length.</param>
-        /// <returns>number of bytes written to <paramref name="destination"/></returns>
-        /// <exception cref="ArgumentOutOfRangeException">Thrown when length of <paramref name="source"/> is not a multiple of 5, or when destination doesn't have sufficient space.</exception>
-        public static int Decode(ReadOnlySpan<char> source, Span<byte> destination)
-        {
-            Guard.MustHaveSizeMultipleOf(source, 5, nameof(source));
-
-            var decodedSize = CalcuateDecodedSize(source);
-            Guard.MustBeSizedAtLeast(destination, decodedSize, nameof(destination));
-
-            var len = source.Length;
-            var byteNbr = 0;
-            var charNbr = 0;
-            uint value = 0;
-=======
     public static partial class Z85
     {
         /// <summary>
@@ -83,25 +33,11 @@
             const uint divisor3 = 256 * 256 * 256;
             const uint divisor2 = 256 * 256;
             const uint divisor1 = 256;
->>>>>>> 2b225c36
 
             // Get a pointers to avoid unnecessary range checking
             fixed (byte* z85Decoder = Map.Decoder)
             fixed (char* src = input)
             {
-<<<<<<< HEAD
-                //  Accumulate value in base 85
-                value = value * 85 + Map.Decoder[(byte)source[charNbr++] - 32];
-                if (charNbr % 5 != 0)
-                    continue;
-
-                //  Output value in base 256
-                var divisor = 256 * 256 * 256;
-                while (divisor != 0)
-                {
-                    destination[byteNbr++] = (byte)(value / divisor % 256);
-                    divisor /= 256;
-=======
                 while (charNbr < len)
                 {
                     //  Accumulate value in base 85
@@ -118,32 +54,8 @@
                     decoded[byteNbr + 2] = (byte)(value / divisor1 % 256);
                     decoded[byteNbr + 3] = (byte)(value % 256);
                     byteNbr += 4;
->>>>>>> 2b225c36
                 }
             }
-<<<<<<< HEAD
-
-            return decodedSize;
-        }
-
-
-        /// <summary>Encode bytes (<paramref name="source"/>) to characters (<paramref name="destination"/>).</summary>
-        /// <param name="source">bytes to encode. Length should be multiple of 4.</param>
-        /// <param name="destination">placeholder for the ecoded result. Should have sufficient length.</param>
-        /// <returns>number of characters written to <paramref name="destination"/></returns>
-        /// <exception cref="ArgumentOutOfRangeException">Thrown when length of <paramref name="source"/> is not a multiple of 4, or when destination doesn't have sufficient space.</exception>
-        // [System.Security.SecuritySafeCritical]
-        public static unsafe int Encode(ReadOnlySpan<byte> source, Span<char> destination)
-        {
-            Guard.MustHaveSizeMultipleOf(source, 4, nameof(source));
-
-            var encodedSize = CalcuateEncodedSize(source);
-            Guard.MustBeSizedAtLeast(destination, encodedSize, nameof(destination));
-
-            uint charNbr = 0;
-            int byteNbr = 0;
-            var len = source.Length;
-=======
 
             return decoded;
         }
@@ -168,35 +80,12 @@
             var destination = new string('0', encodedSize);
             int charNbr = 0;
             int byteNbr = 0;
->>>>>>> 2b225c36
 
             const uint divisor4 = 85 * 85 * 85 * 85;
             const uint divisor3 = 85 * 85 * 85;
             const uint divisor2 = 85 * 85;
             const uint divisor1 = 85;
             const int byte3 = 256 * 256 * 256;
-<<<<<<< HEAD
-            const int byte2 = 256 * 256 ;
-            const int byte1 = 256 ;
-
-            // Get a pointer to the Map.Encoder table to avoid unnecessary range checking
-            fixed (char* z85Encoder = Map.Encoder)
-            {
-                while (byteNbr < len)
-                {
-                    // Accumulate value in base 256 (binary)
-                    ReadOnlySpan<byte> src = source.Slice(byteNbr, 4);
-                    var value = (uint) (src[0] * byte3 + src[1] * byte2 + src[2] * byte1 + src[3]);
-                    byteNbr += 4;
-
-                    //  Output value in base 85
-                    Span<char> dst = destination.Slice((int)charNbr, 5);
-                    dst[0] = z85Encoder[value / divisor4 % 85];
-                    dst[1] = z85Encoder[value / divisor3 % 85];
-                    dst[2] = z85Encoder[value / divisor2 % 85];
-                    dst[3] = z85Encoder[value / divisor1 % 85];
-                    dst[4] = z85Encoder[value % 85];
-=======
             const int byte2 = 256 * 256;
             const int byte1 = 256;
 
@@ -219,16 +108,11 @@
                     z85Dest[charNbr + 2] = z85Encoder[value / divisor2 % 85];
                     z85Dest[charNbr + 3] = z85Encoder[value / divisor1 % 85];
                     z85Dest[charNbr + 4] = z85Encoder[value % 85];
->>>>>>> 2b225c36
                     charNbr += 5;
                 }
             }
 
-<<<<<<< HEAD
-            return encodedSize;
-=======
             return destination;
->>>>>>> 2b225c36
         }
     }
 }