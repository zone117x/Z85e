# About this project
Z85 encoding extended targeting dotnet standard 1.0

This project implements the Z85 encoding standard as described in this [rfc](https://rfc.zeromq.org/spec:32/Z85/) together with an extended version where you can encode bytes with no restriction on the length of the bytes (ie. it is not required to have a length of a multiple of 4).

## Branching model
This project uses [GitFlow](http://nvie.com/posts/a-successful-git-branching-model/) as branching model.

## Nuget
The alpha releases can be found using this [MyGet feed](https://www.myget.org/F/coenm/api/v3/index.json). 
Beta and final releases will be located at NuGet.

| Branch  | Package |
| :---    | :---    | 
| develop | [![MyGet Pre Release](https://img.shields.io/myget/coenm/vpre/CoenM.Encoding.Z85e.svg?label=myget)](https://www.myget.org/feed/Packages/coenm/) |
| master  | [![NuGet](https://img.shields.io/nuget/v/CoenM.Encoding.Z85e.svg)](https://www.nuget.org/packages/CoenM.Encoding.Z85e/) |


# Z85e
Originally, Z85 only encodes blocks of 4 bytes. To allow blocks of all lengths this library introduces Z85e (extended).

## Goals
- Z85e uses the same output characters as Z85;
- Z85e encodes an input byte array (with a length multiple of 4) exactly the same as Z85;
- Z85e decodes an input string (with a length multiple of 5) exactly the same as Z85;
- Z85e should be as fast and cheap as possible. Yes, this is rather vague. Lets compare it with a base64 encoding decoding.

## API

<<<<<<< HEAD
## API

This is Z85.
### Encode bytes to z85 encoded string
```csharp
using CoenM.Encoding;

//
// option 1, best performance using Span<T> only
//
ReadOnlySpan<byte> source = new byte[8] { /* data */ };
Span<char> encodedResult = new char[10]; // make sure the spans size is large enough.
int charsWritten = Z85.Encode(source, encodedResult);

// optionally slice the resulting span
Span<char> slicedEncodedResut = encodedResult.slice(0, charsWritten);


//
// option 2, less performance as a string is constructed from the Span<char> content.
//
ReadOnlySpan<byte> source = new byte[8] { /* data */ };
string encodedResult Z85.Encode(source);
```


### Decode z85 encoded string to bytes
```csharp
using CoenM.Encoding;

//
// option 1, best performance as resulting Span<byte> is constructed at caller
//
ReadOnlySpan<char> source = "textTEXT!?".AsSpan();
Span<byte> decodedResult = new byte[8]; // make sure the spans size is large enough.
int bytesWritten = Z85.Decode(source, decodedResult);

// optionally slice the resulting span
Span<byte> slicedDecodedResult = decodedResult.slice(0, bytesWritten);

//
// option 2, less performance as resulting ReadOnlySpan<byte> is constructed at implementation of Decode. Needs a copy.
//
ReadOnlySpan<char> source = "textTEXT!?".AsSpan();
ReadOnlySpan<char> encodedResult = Z85.Decode(source);
```


### Misc
```csharp
using CoenM.Encoding;

ReadOnlySpan<byte> source = new byte[8] { /* data */ };
int size = Z85.CalcuateEncodedSize(source);


ReadOnlySpan<char> source = "TextText!!".AsSpan();
int size = Z85.CalcuateDecodedSize(source);
```

or just go to [dotnetapis](http://dotnetapis.com/pkg/CoenM.Encoding.Z85e).

## Performance
todo

=======
See [DotNet APIs](http://dotnetapis.com/pkg/CoenM.Encoding.Z85e) for the API.
>>>>>>> 2b225c36

## Performance

- [Performance version 1.0.0](docs/PerformanceV1.0.0.md)
- [Performance version 1.1.0](docs/PerformanceV1.1.0.md)
- [Performance current working version](docs/Performance-Latest.md)

# Example encoding

Data and definitions are taken from the extended documentation of [Z85](https://rfc.zeromq.org/spec:32/Z85/).

Z85, and Z85e uses this representation for each base-85 value from zero to 84:
```
 0 -  9:  0 1 2 3 4 5 6 7 8 9
10 - 19:  a b c d e f g h i j
20 - 29:  k l m n o p q r s t
30 - 39:  u v w x y z A B C D
40 - 49:  E F G H I J K L M N
50 - 59:  O P Q R S T U V W X
60 - 69:  Y Z . - : + = ^ ! /
70 - 79:  * ? & < > ( ) [ ] {
80 - 84:  } @ % $ #
```

## Example encoding Z85
Z85 encodes blocks of 4 bytes. From the original documentation we know that : 

The following 8 bytes:
```
+------+------+------+------+  +------+------+------+------+
| 0x86 | 0x4F | 0xD2 | 0x6F |  | 0xB5 | 0x59 | 0xF7 | 0x5B |
+------+------+------+------+  +------+------+------+------+
```

should encode as the following 10 characters:
```
+---+---+---+---+---+  +---+---+---+---+---+ 
| H | e | l | l | o |  | W | o | r | l | d |
+---+---+---+---+---+  +---+---+---+---+---+ 
```

### Explanation of the calculations
For the first four bytes:

```
0x86 * 0xFF * 0xFF * 0xFF 
0x4F * 0xFF * 0xFF 
0xD2 * 0xFF
0x6F                        +
----------------------------
2253378159
```

For the first character:
```
2253378159 / (85 ^ 4) = 43 
2253378159 % (85 ^ 4) = 8751284
```
Looking at the table, you'll see that 43 maps to an 'H'.
The remainder 8751284 is used for the second character:

```
8751284 / (85 ^ 3) = 14 
8751284 % (85 ^ 3) = 153534
```
Now, the 14 maps to an 'e'. 

For the third character we use 153534:
```
153534 / (85 ^ 2) = 21 
153534 % (85 ^ 2) = 1809
```

The fourth character:
```
1809 / (85 ^ 1) = 21 
1809 % (85 ^ 1) = 24
```

And the last character:
```
24 / (85 ^ 0) = 24 
24 % (85 ^ 0) = 0
```


The following values are found:
```
+----+----+----+----+----+ 
| 43 | 14 | 21 | 21 | 24 | 
+----+----+----+----+----+ 
```
and these map to:
```
+---+---+---+---+---+ 
| H | e | l | l | o | 
+---+---+---+---+---+ 
```

## Example encoding Z85e

The following 6 bytes:
```
+------+------+------+------+  +------+------+
| 0x86 | 0x4F | 0xD2 | 0x6F |  | 0x1C | 0xE6 |
+------+------+------+------+  +------+------+
```

should encode as the following 8 characters:
```
+---+---+---+---+---+  +---+---+---+
| H | e | l | l | o |  | 1 | 2 | 3 |
+---+---+---+---+---+  +---+---+---+
```

### Explanation of the calculations
The first four bytes are encoded the same as using Z85. The last two bytes are encoded as follows

```
0x1C * 0xFF
0xE6                       +
----------------------------
7398
```

For the first character:
```
7398 / (85 ^ 2) = 1 
7398 % (85 ^ 2) = 173
```
Looking at the table, you'll see that 1 maps to an '1'.
The remainder 173 is used for the second character:

For the second character:
```
173 / (85 ^ 1) = 2 
173 % (85 ^ 1) = 3
```

And the last character
```
173 / (85 ^ 0) = 3 
173 % (85 ^ 0) = 0
```

The following values are found:
```
+---+---+---+
| 1 | 2 | 3 |
+---+---+---+
```
and these map to:
```
+---+---+---+
| 1 | 2 | 3 |
+---+---+---+
```


# Continuous integration status

| Service | Status |
| :--- | :--- |
| Appveyor Windows build (last build): | [![Build status](https://ci.appveyor.com/api/projects/status/s24908kye3ipfosw/branch/develop?svg=true)](https://ci.appveyor.com/project/coenm/z85e/branch/develop) |
| Appveyor Windows build (develop branch last build): | [![Build status](https://ci.appveyor.com/api/projects/status/s24908kye3ipfosw/branch/develop?svg=true)](https://ci.appveyor.com/project/coenm/z85e/) |
| Coverage of develop branch: | [![codecov](https://codecov.io/gh/coenm/z85e/branch/develop/graph/badge.svg)](https://codecov.io/gh/coenm/z85e)

[![Build history](https://buildstats.info/appveyor/chart/coenm/z85e)](https://ci.appveyor.com/project/coenm/z85e/history)


### Coverage
Coverage trend of the develop branch.
 ![Coverage trend of develop](https://codecov.io/gh/coenm/z85e/branch/develop/graphs/commits.svg)<|MERGE_RESOLUTION|>--- conflicted
+++ resolved
@@ -27,75 +27,7 @@
 
 ## API
 
-<<<<<<< HEAD
-## API
-
-This is Z85.
-### Encode bytes to z85 encoded string
-```csharp
-using CoenM.Encoding;
-
-//
-// option 1, best performance using Span<T> only
-//
-ReadOnlySpan<byte> source = new byte[8] { /* data */ };
-Span<char> encodedResult = new char[10]; // make sure the spans size is large enough.
-int charsWritten = Z85.Encode(source, encodedResult);
-
-// optionally slice the resulting span
-Span<char> slicedEncodedResut = encodedResult.slice(0, charsWritten);
-
-
-//
-// option 2, less performance as a string is constructed from the Span<char> content.
-//
-ReadOnlySpan<byte> source = new byte[8] { /* data */ };
-string encodedResult Z85.Encode(source);
-```
-
-
-### Decode z85 encoded string to bytes
-```csharp
-using CoenM.Encoding;
-
-//
-// option 1, best performance as resulting Span<byte> is constructed at caller
-//
-ReadOnlySpan<char> source = "textTEXT!?".AsSpan();
-Span<byte> decodedResult = new byte[8]; // make sure the spans size is large enough.
-int bytesWritten = Z85.Decode(source, decodedResult);
-
-// optionally slice the resulting span
-Span<byte> slicedDecodedResult = decodedResult.slice(0, bytesWritten);
-
-//
-// option 2, less performance as resulting ReadOnlySpan<byte> is constructed at implementation of Decode. Needs a copy.
-//
-ReadOnlySpan<char> source = "textTEXT!?".AsSpan();
-ReadOnlySpan<char> encodedResult = Z85.Decode(source);
-```
-
-
-### Misc
-```csharp
-using CoenM.Encoding;
-
-ReadOnlySpan<byte> source = new byte[8] { /* data */ };
-int size = Z85.CalcuateEncodedSize(source);
-
-
-ReadOnlySpan<char> source = "TextText!!".AsSpan();
-int size = Z85.CalcuateDecodedSize(source);
-```
-
-or just go to [dotnetapis](http://dotnetapis.com/pkg/CoenM.Encoding.Z85e).
-
-## Performance
-todo
-
-=======
 See [DotNet APIs](http://dotnetapis.com/pkg/CoenM.Encoding.Z85e) for the API.
->>>>>>> 2b225c36
 
 ## Performance
 
